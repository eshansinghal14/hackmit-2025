--- conflicted
+++ resolved
@@ -1,7 +1,5 @@
-<<<<<<< HEAD
 import React, { useEffect, useRef } from 'react'
 import { Tldraw } from 'tldraw'
-=======
 import React, { useState, useEffect, useRef } from 'react'
 import { Routes, Route, Navigate } from 'react-router-dom'
 import { Box, AppBar, Toolbar, Typography, IconButton, Tooltip } from '@mui/material'
@@ -15,7 +13,6 @@
   FullscreenExit
 } from '@mui/icons-material'
 import { motion, AnimatePresence } from 'framer-motion'
->>>>>>> 7359a2ba
 import 'tldraw/tldraw.css'
 
 const App: React.FC = () => {
@@ -23,8 +20,6 @@
   
   // Poll for drawing commands from Flask server
   useEffect(() => {
-<<<<<<< HEAD
-=======
     initialize()
   }, []) // Empty dependency array - only run once on mount
   
@@ -39,27 +34,18 @@
 
   // AI drawing use effect
   useEffect(() => {
->>>>>>> 7359a2ba
     const pollCommands = async () => {
       try {
         const response = await fetch('http://localhost:5000/api/commands')
         const commands = await response.json()
         
         if (commands.length > 0 && editorRef.current) {
-<<<<<<< HEAD
-          commands.forEach((command: any) => {
-=======
           commands.forEach((command: { type: string; symbols?: Array<Array<[number, number]>> }) => {
->>>>>>> 7359a2ba
             if (command.type === 'create_shape') {
               // Calculate total delay counter for consistent timing
               let totalDelay = 0;
               
-<<<<<<< HEAD
-              command.symbols.forEach((points: any[]) => {
-=======
               command.symbols?.forEach((points) => {
->>>>>>> 7359a2ba
                 // Draw lines between consecutive point pairs with consistent delays
                 for (let i = 0; i < points.length - 1; i++) {
                   const start = points[i];
@@ -81,11 +67,7 @@
                         }
                       }
                     }]);
-<<<<<<< HEAD
-                  }, totalDelay * 5); // 5ms delay between each line
-=======
                   }, totalDelay * 5); // 3ms delay between each line
->>>>>>> 7359a2ba
                   
                   totalDelay++; // Increment for next line
                 }
@@ -99,11 +81,6 @@
           // Clear processed commands
           await fetch('http://localhost:5000/api/commands', { method: 'DELETE' })
         }
-<<<<<<< HEAD
-      } catch (error) {
-        // Silently handle server connection errors
-        console.log('Flask server not running')
-=======
       } catch (error: unknown) {
         // Only log if it's not a network error (server actually down)
         if (error instanceof TypeError && error.message.includes('fetch')) {
@@ -140,13 +117,30 @@
       if (e.ctrlKey || e.metaKey) {
         e.preventDefault()
         setShowKnowledgeGraph(true)
->>>>>>> 7359a2ba
       }
     }
-
-    // Poll every 500ms for new commands
-    const interval = setInterval(pollCommands, 500)
-    return () => clearInterval(interval)
+  }), [toggleListening, speechSupported])
+  
+  useKeyboardShortcuts(keyboardShortcuts)
+  
+  // Fullscreen handling
+  const toggleFullscreen = () => {
+    if (!isFullscreen) {
+      document.documentElement.requestFullscreen?.()
+      setIsFullscreen(true)
+    } else {
+      document.exitFullscreen?.()
+      setIsFullscreen(false)
+    }
+  }
+  
+  useEffect(() => {
+    const handleFullscreenChange = () => {
+      setIsFullscreen(!!document.fullscreenElement)
+    }
+    
+    document.addEventListener('fullscreenchange', handleFullscreenChange)
+    return () => document.removeEventListener('fullscreenchange', handleFullscreenChange)
   }, [])
 
   return (
