<<<<<<< HEAD
import { Tldraw, createShapeId, DefaultToolbar, DefaultToolbarContent, TldrawUiToolbarButton, TldrawUiButtonIcon } from 'tldraw'
import 'tldraw/tldraw.css'
import { useEffect, useMemo, useRef, useState } from 'react'
=======
import React, { useEffect, useRef } from 'react'
import { Tldraw, createShapeId } from 'tldraw'
import 'tldraw/tldraw.css'
import VoiceAssistant from './VoiceAssistant'
>>>>>>> f46b823e

export default function App() {
  const editorRef = useRef(null)
  const recognitionRef = useRef(null)
  const [isListening, setIsListening] = useState(false)
  const [isSpeechSupported, setIsSpeechSupported] = useState(true)
  const [transcript, setTranscript] = useState('')
  const [interimTranscript, setInterimTranscript] = useState('')

  useEffect(() => {
    const pollCommands = async () => {
      try {
        const response = await fetch('http://localhost:5000/api/commands')
        const commands = await response.json()
        
        if (commands.length > 0 && editorRef.current) {
          commands.forEach(command => {
            if (command.type === 'create_shape') {
              const drawLine = (editor, start, end, color) => {
                editor.createShapes([{
                  type: 'line',
                  x: 0,
                  y: 0,
                  props: {
                    color: 'black',
                    dash: 'solid',
                    size: 'm', 
                    spline: 'line',
                    points: {
                      'a1': { id: 'a1', index: 'a1', x: start.x, y: start.y },
                      'a2': { id: 'a2', index: 'a2', x: end.x, y: end.y }
                    }
                  }
                }]);
              };
              
              // Call the drawLine function with command data
              drawLine(editorRef.current, command.start, command.end, command.color);
            } else if (command.type === 'clear_all') {
              editorRef.current.selectAll()
              editorRef.current.deleteShapes(editorRef.current.getSelectedShapeIds())
            }
          })
          
          // Clear processed commands
          await fetch('http://localhost:5000/api/commands', { method: 'DELETE' })
        }
      } catch (error) {
        // Only log if it's not a network error (server actually down)
        if (error.name === 'TypeError' && error.message.includes('fetch')) {
          // Network error - server likely not running
          console.log('Flask server not running')
        } else {
          // Other errors - log the actual error
          console.error('Error polling commands:', error.message)
        }
      }
    }

    // Poll every 50ms for new commands (faster response)
    const interval = setInterval(pollCommands, 50)
    return () => clearInterval(interval)
  }, [])

  // Initialize Web Speech API for mic toggle
  useEffect(() => {
    const SpeechRecognition = window.SpeechRecognition || window.webkitSpeechRecognition
    if (!SpeechRecognition) {
      setIsSpeechSupported(false)
      return
    }

    const recognition = new SpeechRecognition()
    recognition.continuous = true
    recognition.interimResults = true

    recognition.onstart = () => setIsListening(true)
    recognition.onend = () => {
      setIsListening(false)
      setTranscript('')
      setInterimTranscript('')
    }
    recognition.onerror = () => {
      setIsListening(false)
      setTranscript('')
      setInterimTranscript('')
    }

    recognition.onresult = (event) => {
      let finalTranscript = ''
      let currentInterim = ''

      for (let i = event.resultIndex; i < event.results.length; i++) {
        const transcript = event.results[i][0].transcript
        if (event.results[i].isFinal) {
          finalTranscript += transcript + ' '
        } else {
          currentInterim += transcript
        }
      }

      if (finalTranscript) {
        setTranscript(finalTranscript)
        setInterimTranscript('')
      } else {
        setInterimTranscript(currentInterim)
      }
    }

    recognitionRef.current = recognition

    return () => {
      try {
        recognition.stop()
      } catch (_) {}
    }
  }, [])

  const handleToggleMic = () => {
    if (!recognitionRef.current) return
    try {
      if (isListening) {
        recognitionRef.current.stop()
      } else {
        recognitionRef.current.start()
      }
    } catch (_) {
      // Some browsers throw if start/stop called too quickly
    }
  }

  // Add mic button to the bottom toolbar via components override
  const components = useMemo(() => {
    const Toolbar = () => (
      <DefaultToolbar>
        <>
          <DefaultToolbarContent />
          <TldrawUiToolbarButton
            type="icon"
            title={isSpeechSupported ? (isListening ? 'Stop recording' : 'Start recording') : 'Speech recognition not supported'}
            disabled={!isSpeechSupported}
            onClick={handleToggleMic}
          >
            <TldrawUiButtonIcon small icon={isListening ? 'toggle-off' : 'toggle-on'} />
          </TldrawUiToolbarButton>
        </>
      </DefaultToolbar>
    )
    return { Toolbar }
  }, [isListening, isSpeechSupported])

  return (
    <div style={{ position: 'fixed', inset: 0 }}>
      <Tldraw 
        components={components}
        onMount={(editor) => {
          editorRef.current = editor
          console.log(' tldraw editor ready for Python commands')
        }}
      />
      {/* Floating captions box */}
      {(transcript || interimTranscript) && (
        <div style={{
          position: 'absolute',
          bottom: '80px', // Position above the navigation bar
          left: '50%',
          transform: 'translateX(-50%)',
          maxWidth: '80%',
          background: 'rgba(0, 0, 0, 0.7)',
          color: 'white',
          padding: '8px 16px',
          borderRadius: '8px',
          fontSize: '16px',
          fontFamily: 'system-ui, -apple-system, sans-serif',
          textAlign: 'center',
          zIndex: 1000,
          backdropFilter: 'blur(4px)',
          WebkitBackdropFilter: 'blur(4px)',
          boxShadow: '0 2px 10px rgba(0,0,0,0.2)',
          transition: 'opacity 0.2s ease',
          opacity: isListening ? 1 : 0,
        }}>
          {transcript || interimTranscript}
        </div>
      )}
      <div style={{
        position: 'absolute',
        bottom: '10px',
        left: '10px',
        background: 'rgba(0, 0, 0, 0.8)',
        color: 'white',
        padding: '8px 12px',
        borderRadius: '4px',
        fontSize: '12px',
        fontFamily: 'monospace'
      }}>
        Python API: http://localhost:5000
      </div>
      <VoiceAssistant />
    </div>
  )
}<|MERGE_RESOLUTION|>--- conflicted
+++ resolved
@@ -1,13 +1,7 @@
-<<<<<<< HEAD
 import { Tldraw, createShapeId, DefaultToolbar, DefaultToolbarContent, TldrawUiToolbarButton, TldrawUiButtonIcon } from 'tldraw'
 import 'tldraw/tldraw.css'
 import { useEffect, useMemo, useRef, useState } from 'react'
-=======
-import React, { useEffect, useRef } from 'react'
-import { Tldraw, createShapeId } from 'tldraw'
-import 'tldraw/tldraw.css'
 import VoiceAssistant from './VoiceAssistant'
->>>>>>> f46b823e
 
 export default function App() {
   const editorRef = useRef(null)
