from flask import Flask, request, jsonify
from flask_cors import CORS
import json
import os
import uuid
import time
import importlib.util
import sys
sys.path.append(os.path.dirname(os.path.dirname(os.path.dirname(os.path.abspath(__file__)))))
from cerebras_roadmap_generator import analyze_diagnostic_answer, update_node_weights

sys.path.append(os.path.join(os.path.dirname(__file__), '..', '..'))
from research import search_and_get_content
from llm_formatter import create_multi_agent_contexts
from cerebras_roadmap_generator import run_multi_agent_cerebras, run_final_consolidation_agent

app = Flask(__name__)
CORS(app)  # Allow React to call this API

# Store drawing commands in memory for real-time updates
drawing_commands = []

@app.route('/api/draw-line', methods=['POST'])
def draw_line():
    """API endpoint to draw a line in tldraw"""
    data = request.json
    
    # Extract points from request
    symbols = data.get('symbols')  # [x, y]
    
    # Create tldraw line shape
    command = {
        'type': 'create_shape',
        'symbols': symbols
    }
    
    # Add command to queue
    drawing_commands.append(command)
        
    return jsonify({'status': 'success', 'command': command})

@app.route('/api/commands', methods=['GET'])
def get_commands():
    """Get all pending drawing commands"""
    return jsonify(drawing_commands)

@app.route('/api/commands', methods=['DELETE'])
def clear_commands():
    """Clear processed commands"""
    global drawing_commands
    drawing_commands = []
    return jsonify({'status': 'cleared'})

@app.route('/api/clear', methods=['POST'])
def clear_canvas():
    """Clear all drawings"""
    global drawing_commands
    command = {
        'type': 'clear_all',
        'timestamp': time.time()
    }
    drawing_commands.append(command)
    print("🧹 Clearing canvas")
    return jsonify({'status': 'cleared'})

<<<<<<< HEAD
@app.route('/api/draw-circle', methods=['POST'])
def draw_circle():
    """API endpoint to draw a circle in tldraw"""
    data = request.json
    
    # Extract circle data from request
    center = data.get('center', {'x': 100, 'y': 100})
    radius = data.get('radius', 50)
    
    # Create tldraw circle shape command
    command = {
        'type': 'create_circle',
        'center': center,
        'radius': radius
    }
    
    # Add command to queue
    drawing_commands.append(command)
    print(f"⭕ Drawing circle at ({center['x']}, {center['y']}) with radius {radius}")
        
    return jsonify({'status': 'success', 'command': command})

=======
>>>>>>> 761a6b8c
@app.route('/api/nodes', methods=['GET'])
def get_nodes():
    """Get the current node data with weights"""
    try:
        json_file_path = os.path.join(os.path.dirname(os.path.dirname(os.path.dirname(os.path.abspath(__file__)))), 
                                     'node_outputs/final_consolidated_roadmap.json')
        
        with open(json_file_path, 'r', encoding='utf-8') as f:
            data = json.load(f)
        
        return jsonify(data)
    except Exception as e:
        print(f"❌ Error loading nodes: {e}")
        return jsonify({"error": str(e)}), 500

@app.route('/api/diagnostic/analyze', methods=['POST'])
def analyze_diagnostic_response():
    """Analyze diagnostic test response and update node weights"""
    try:
        data = request.json
        question = data.get("question", "")
        answer = data.get("answer", False)
        json_file_path = data.get("json_file_path", "node_outputs/final_consolidated_roadmap.json")
        
        # Convert relative path to absolute path from backend directory
        if not os.path.isabs(json_file_path):
            backend_dir = os.path.dirname(os.path.dirname(os.path.dirname(os.path.abspath(__file__))))
            json_file_path = os.path.join(backend_dir, json_file_path)
        
        # Load current node data to get names
        with open(json_file_path, 'r', encoding='utf-8') as f:
            data = json.load(f)
        
        node_names = {node_id: node_info["name"] for node_id, node_info in data[0].items()}
        
        # Analyze the diagnostic answer
        print(f"🔍 Starting diagnostic analysis...")
        print(f"📝 Question: {question}")
        print(f"✅ Answer: {'Yes' if answer else 'No'}")
        print(f"🎯 Available nodes: {list(node_names.keys())}")
        
        weight_adjustments = analyze_diagnostic_answer(question, answer, node_names)
        
        print(f"📊 Weight adjustments received: {weight_adjustments}")
        
        # Update the JSON file with new weights
        success = update_node_weights(json_file_path, weight_adjustments)
        
        if success:
            # Return updated node data
            with open(json_file_path, 'r', encoding='utf-8') as f:
                updated_data = json.load(f)
            
            return jsonify({
                "success": True,
                "weight_adjustments": weight_adjustments,
                "updated_nodes": updated_data[0]
            })
        else:
            return jsonify({"success": False, "error": "Failed to update weights"})
            
    except Exception as e:
        print(f"❌ Error in diagnostic analysis: {e}")
        return jsonify({"success": False, "error": str(e)})
<<<<<<< HEAD

@app.route('/api/process-annotations', methods=['POST'])
def process_annotations():
    """Process Claude annotations and execute them"""
    try:
        data = request.json
        
        # Import the function here to avoid circular imports
        sys.path.append(os.path.dirname(__file__))
        from annotations import process_claude_annotations
        
        success = process_claude_annotations(data)
        
        return jsonify({
            'status': 'success' if success else 'partial_failure',
            'success': success
        })
        
    except Exception as e:
        print(f"❌ Error processing annotations: {e}")
        return jsonify({'status': 'error', 'error': str(e)}), 500
=======
>>>>>>> 761a6b8c
@app.route('/api/generate-roadmap', methods=['POST'])
def generate_roadmap():
    """Generate a complete learning roadmap using Cerebras multi-agent system"""
    try:
        data = request.json
        topic = data.get('topic', '').strip()
        
        if not topic:
            return jsonify({'error': 'Topic is required'}), 400
        
        print(f"🚀 Starting roadmap generation for: {topic}")
        
        # Change to backend directory where agent files are located
        original_cwd = os.getcwd()
        backend_dir = os.path.join(os.path.dirname(__file__), '..', '..')
        os.chdir(backend_dir)
        
        try:
            # Step 1: Research with Exa API
            print("🔍 Step 1: Researching topic with Exa...")
            research_results = search_and_get_content(topic, num_results=8)
            
            if not research_results or research_results.get('error'):
                return jsonify({'error': 'Research failed', 'details': research_results.get('error', 'Unknown error')}), 500
            
            # Step 2: Create multi-agent contexts
            print("📄 Step 2: Creating agent contexts...")
            context_result = create_multi_agent_contexts(research_results, topic)
            
            if not context_result:
                return jsonify({'error': 'Failed to create agent contexts'}), 500
            
            # Step 3: Run multi-agent Cerebras processing
            print("🧠 Step 3: Running multi-agent analysis...")
            roadmap_result = run_multi_agent_cerebras()
            
            if not roadmap_result:
                return jsonify({'error': 'Multi-agent processing failed'}), 500
            
            # Step 4: Final consolidation
            print("🎯 Step 4: Final consolidation...")
            final_result = run_final_consolidation_agent(roadmap_result[2], topic.replace(' ', '_'))
            
            if not final_result:
                return jsonify({'error': 'Final consolidation failed'}), 500
            
            final_output, final_file = final_result
            
            # Parse the JSON output
            try:
                clean_output = final_output.strip()
                if clean_output.startswith('```json'):
                    clean_output = clean_output.replace('```json', '').replace('```', '').strip()
                
                roadmap_json = json.loads(clean_output)
                
                print(f"✅ Roadmap generation completed for: {topic}")
                
                return jsonify({
                    'status': 'success',
                    'topic': topic,
                    'roadmap': roadmap_json,
                    'file_path': final_file
                })
                
            except json.JSONDecodeError as e:
                return jsonify({'error': 'Invalid JSON output', 'details': str(e)}), 500
                
        finally:
            # Always restore original directory
            os.chdir(original_cwd)
            
    except Exception as e:
        print(f"❌ Error generating roadmap: {str(e)}")
        return jsonify({'error': 'Internal server error', 'details': str(e)}), 500

if __name__ == '__main__':
    print("🚀 Starting Flask tldraw server...")
    print("📍 API available at: http://localhost:5001")
    print("📏 Draw line: POST /api/draw-line")
    print("📋 Get commands: GET /api/commands")
    print("🧹 Clear: POST /api/clear")
    print("🎯 Generate roadmap: POST /api/generate-roadmap")
    app.run(debug=True, port=5001)<|MERGE_RESOLUTION|>--- conflicted
+++ resolved
@@ -63,31 +63,6 @@
     print("🧹 Clearing canvas")
     return jsonify({'status': 'cleared'})
 
-<<<<<<< HEAD
-@app.route('/api/draw-circle', methods=['POST'])
-def draw_circle():
-    """API endpoint to draw a circle in tldraw"""
-    data = request.json
-    
-    # Extract circle data from request
-    center = data.get('center', {'x': 100, 'y': 100})
-    radius = data.get('radius', 50)
-    
-    # Create tldraw circle shape command
-    command = {
-        'type': 'create_circle',
-        'center': center,
-        'radius': radius
-    }
-    
-    # Add command to queue
-    drawing_commands.append(command)
-    print(f"⭕ Drawing circle at ({center['x']}, {center['y']}) with radius {radius}")
-        
-    return jsonify({'status': 'success', 'command': command})
-
-=======
->>>>>>> 761a6b8c
 @app.route('/api/nodes', methods=['GET'])
 def get_nodes():
     """Get the current node data with weights"""
@@ -152,30 +127,6 @@
     except Exception as e:
         print(f"❌ Error in diagnostic analysis: {e}")
         return jsonify({"success": False, "error": str(e)})
-<<<<<<< HEAD
-
-@app.route('/api/process-annotations', methods=['POST'])
-def process_annotations():
-    """Process Claude annotations and execute them"""
-    try:
-        data = request.json
-        
-        # Import the function here to avoid circular imports
-        sys.path.append(os.path.dirname(__file__))
-        from annotations import process_claude_annotations
-        
-        success = process_claude_annotations(data)
-        
-        return jsonify({
-            'status': 'success' if success else 'partial_failure',
-            'success': success
-        })
-        
-    except Exception as e:
-        print(f"❌ Error processing annotations: {e}")
-        return jsonify({'status': 'error', 'error': str(e)}), 500
-=======
->>>>>>> 761a6b8c
 @app.route('/api/generate-roadmap', methods=['POST'])
 def generate_roadmap():
     """Generate a complete learning roadmap using Cerebras multi-agent system"""
